--- conflicted
+++ resolved
@@ -67,14 +67,12 @@
   invite    AdminInviteToken?
 
   // Relations
-<<<<<<< HEAD
   leagues                 League[]
   company                 Company[]
   sponsorships            Sponsorship[]          @relation("SponsorshipCreatedBy")
   divisionsCreated        Division[]             @relation("DivisionCreatedBy")
   divisionsUpdated        Division[]             @relation("DivisionUpdatedBy")
   divisionAssignments     DivisionAssignment[]   @relation("AssignmentsByAdmin")
-=======
   leagues             League[]
   company             Company[]
   sponsorships        Sponsorship[]        @relation("SponsorshipCreatedBy")
@@ -82,7 +80,6 @@
   divisionsUpdated    Division[]           @relation("DivisionUpdatedBy")
   divisionAssignments DivisionAssignment[] @relation("AssignmentsByAdmin")
   leagueInvites       LeagueInvite[]
->>>>>>> b849ca5f
 }
 
 model AdminInviteToken {
@@ -175,48 +172,26 @@
 }
 
 model League {
-<<<<<<< HEAD
-  id            String        @id @default(cuid())
-  name          String        @db.VarChar(255)
-  location      String?
-  description   String?
+  id          String  @id @default(cuid())
+  name        String  @db.VarChar(255)
+  location    String?
+  description String?
 
   status        Statuses       @default(UPCOMING)
   sportType     SportType
   gameType      GameType
 
-  createdById      String?    
-  createdBy        Admin?       @relation(fields: [createdById], references: [id])
+  createdById String?
+  createdBy   Admin?  @relation(fields: [createdById], references: [id])
 
   seasons       Season[]        @relation("LeagueToSeason")
   sponsorships  Sponsorship[]
   memberships   LeagueMembership[]
   categories    Category[]
   divisions     Division[]
-=======
-  id          String  @id @default(cuid())
-  name        String  @db.VarChar(255)
-  location    String?
-  description String?
-
-  status    Statuses    @default(UPCOMING)
-  sportType SportType
-  joinType  LeagueType?
-  gameType  GameType
-
-  createdById String?
-  createdBy   Admin?  @relation(fields: [createdById], references: [id])
-
-  seasons      Season[] @relation("LeagueToSeason")
-  sponsorships Sponsorship[]
-  memberships  LeagueMembership[]
-  categories   Category[]
-  divisions    Division[]
-  invites      LeagueInvite[]
-
-  createdAt DateTime @default(now())
-  updatedAt DateTime @updatedAt
->>>>>>> b849ca5f
+
+  createdAt DateTime @default(now())
+  updatedAt DateTime @updatedAt
 
   @@index([location])
   @@index([status])
@@ -236,7 +211,6 @@
   @@index([userId])
 }
 
-<<<<<<< HEAD
 model Category {
   id                  String              @id @default(cuid())  
   leagueId            String?            
@@ -254,50 +228,6 @@
   leagues             League[]
   seasons             Season[] 
  
-=======
-model LeagueInvite {
-  id          String   @id @default(cuid())
-  leagueId    String
-  email       String
-  token       String   @unique
-  invitedById String?
-  accepted    Boolean  @default(false)
-  createdAt   DateTime @default(now())
-
-  league    League @relation(fields: [leagueId], references: [id])
-  invitedBy Admin? @relation(fields: [invitedById], references: [id])
-
-  @@index([leagueId])
-  @@index([email])
-}
-
-model Category {
-  id       String  @id @default(cuid()) // 'category_id'
-  leagueId String?
-  name     String? @db.VarChar(255)
-
-  // Restrictions and Format
-  genderRestriction GenderRestriction @default(OPEN) // 'gender_restriction' enum
-  matchFormat       String? // 'match_format' e.g., Best of 3 sets
-  maxPlayers        Int? // 'max_players' (for individual/singles)
-  maxTeams          Int? // 'max_teams' (for doubles/team events)
-  game_type         GameType?
-  gender_category   GenderType?
-
-  isActive      Boolean @default(true) // 'is_active'
-  categoryOrder Int     @default(0) // 'category_order' for display
-
-  createdAt DateTime @default(now())
-  updatedAt DateTime @updatedAt
-
-  league  League?  @relation(fields: [leagueId], references: [id])
-  seasons Season[]
-
-  //seasonCategories    SeasonCategory[]
-
-  // Indexes for efficient querying
-
->>>>>>> b849ca5f
   @@index([leagueId])
   @@index([isActive])
 }
@@ -354,35 +284,14 @@
   registeredUserCount Int       @default(0)
 
   //Bools
-<<<<<<< HEAD
   status                SeasonStatus      @default(UPCOMING)    
   isActive              Boolean           @default(false)
   paymentRequired       Boolean           @default(false)
   promoCodeSupported    Boolean           @default(false)
   withdrawalEnabled     Boolean           @default(false)
-=======
-  status             SeasonStatus @default(UPCOMING)
-  isActive           Boolean      @default(false)
-  paymentRequired    Boolean      @default(false)
-  promoCodeSupported Boolean      @default(false)
-  withdrawalEnabled  Boolean      @default(false)
->>>>>>> b849ca5f
-
+
+  
   //Relations
-<<<<<<< HEAD
-  divisions             Division[]
-  memberships           SeasonMembership[]
-  promoCodes            PromoCode[]           @relation("SeasonPromoCodes") 
-  withdrawalRequests    WithdrawalRequest[] 
-  categories            Category[]
-  leagues               League[]              @relation("LeagueToSeason")
-  waitlistId            String?
-  waitlist              Waitlist?             @relation
-  
-  createdAt       DateTime       @default(now())
-  updatedAt       DateTime       @updatedAt
-  
-=======
   divisions          Division[]
   memberships        SeasonMembership[]
   promoCodes         PromoCode[]         @relation("SeasonPromoCodes")
@@ -404,7 +313,6 @@
   createdAt DateTime @default(now())
   updatedAt DateTime @updatedAt
 
->>>>>>> b849ca5f
   @@index([status])
   @@index([isActive])
 }
@@ -435,7 +343,6 @@
 }
 
 model PromoCode {
-<<<<<<< HEAD
   id              String            @id @default(cuid())
   code            String            @unique 
   description     String?         
@@ -445,18 +352,6 @@
   expiresAt       DateTime?         
 
   seasons         Season[]          @relation("SeasonPromoCodes")
-=======
-  id            String    @id @default(cuid())
-  code          String    @unique // e.g., "OFF50"
-  description   String? // For internal clarity
-  discountValue Decimal   @db.Decimal(10, 2) // e.g., 50.00 (dollars or percentage)
-  isPercentage  Boolean   @default(false) // True for %, false for fixed amount
-  isActive      Boolean   @default(true)
-  expiresAt     DateTime? // Optional expiration date
-
-  // Many-to-Many relation to Season
-  seasons Season[] @relation("SeasonPromoCodes")
->>>>>>> b849ca5f
 
   createdAt DateTime @default(now())
   updatedAt DateTime @updatedAt
@@ -481,7 +376,6 @@
 }
 
 model Division {
-<<<<<<< HEAD
   id                      String   @id @default(cuid())               
   name                    String                                    
   description             String?
@@ -493,25 +387,6 @@
   maxSinglesPlayers       Int?
   maxDoublesTeams         Int?
  
-=======
-  id       String @id @default(cuid()) // division_id
-  seasonId String // season_id
-  season   Season @relation(fields: [seasonId], references: [id], onDelete: Cascade)
-
-  leagueId String // league_id
-  league   League @relation(fields: [leagueId], references: [id], onDelete: Cascade)
-
-  name           String // division_name
-  description    String?
-  level          DivisionLevel? // division_level
-  gameType       GameType // game_type
-  genderCategory Gender? // gender_category
-
-  // capacities
-  maxSinglesPlayers Int?
-  maxDoublesTeams   Int?
-
->>>>>>> b849ca5f
   // denormalized counts
   currentSinglesCount Int? @default(0)
   currentDoublesCount Int? @default(0)
@@ -533,22 +408,14 @@
   lastUpdatedByAdmin   Admin?  @relation("DivisionUpdatedBy", fields: [lastUpdatedByAdminId], references: [id], onDelete: SetNull)
 
   // Relations
-<<<<<<< HEAD
-  matches                 Match[]
-  assignments             DivisionAssignment[]                         // Player assignments tracking
-  seasonMemberships       SeasonMembership[]         @relation("SeasonMembershipDivision")
+  matches           Match[]
+  assignments       DivisionAssignment[] // Player assignments tracking
+  seasonMemberships SeasonMembership[]         @relation("SeasonMembershipDivision")
   seasonId                String                                      
   season                  Season   @relation(fields: [seasonId], references: [id], onDelete: Cascade)
   leagueId                String                                     
   league                  League   @relation(fields: [leagueId], references: [id], onDelete: Cascade)
 
-  
-  createdAt               DateTime  @default(now())
-  updatedAt               DateTime  @updatedAt
-=======
-  matches           Match[]
-  assignments       DivisionAssignment[] // Player assignments tracking
-  seasonMemberships SeasonMembership[]   @relation("SeasonMembershipDivision")
 
   // Pairing Relations
   partnerships  Partnership[]
@@ -556,7 +423,6 @@
 
   createdAt DateTime @default(now())
   updatedAt DateTime @updatedAt
->>>>>>> b849ca5f
 
   @@unique([seasonId, name])
   @@index([seasonId])
@@ -567,7 +433,6 @@
 }
 
 model SeasonMembership {
-<<<<<<< HEAD
   id              String         @id @default(cuid())
   userId          String
   seasonId        String
@@ -581,20 +446,6 @@
   user             User     @relation(fields: [userId], references: [id], onDelete: Cascade)
   season           Season   @relation(fields: [seasonId], references: [id], onDelete: Cascade)
   division         Division? @relation("SeasonMembershipDivision", fields: [divisionId], references: [id], onDelete: Cascade)
-=======
-  id               String   @id @default(cuid())
-  userId           String
-  seasonId         String
-  divisionId       String
-  status           String   @default("PENDING") // 'PENDING' | 'ACTIVE' | 'INACTIVE' | 'FLAGGED' | 'REMOVED'
-  joinedAt         DateTime @default(now())
-  withdrawalReason String? // For handling "View Withdrawal Request"
-
-  // Relations
-  user     User     @relation(fields: [userId], references: [id], onDelete: Cascade)
-  season   Season   @relation(fields: [seasonId], references: [id], onDelete: Cascade)
-  division Division @relation("SeasonMembershipDivision", fields: [divisionId], references: [id], onDelete: Cascade)
->>>>>>> b849ca5f
 
   @@unique([userId, seasonId, divisionId])
   @@index([userId])
@@ -788,15 +639,6 @@
   REJECTED
 }
 
-<<<<<<< HEAD
-=======
-enum LeagueType {
-  OPEN
-  INVITE_ONLY
-  MANUAL
-}
-
->>>>>>> b849ca5f
 enum DivisionLevel {
   BEGINNER
   INTERMEDIATE
@@ -814,17 +656,13 @@
   TENNIS
 }
 
-<<<<<<< HEAD
-enum TierType{
-=======
 enum Gender {
   MALE
   FEMALE
   MIXED
 }
 
-enum TierType {
->>>>>>> b849ca5f
+enum TierType{
   BRONZE
   SILVER
   GOLD
