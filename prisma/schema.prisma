--- conflicted
+++ resolved
@@ -20,7 +20,6 @@
 }
 
 model User {
-<<<<<<< HEAD
   id                   String    @id @default(cuid())
   name                 String
   username             String    @unique
@@ -42,25 +41,9 @@
   createdAt            DateTime  @default(now())
   updatedAt            DateTime  @updatedAt
   role                 Role      @default(USER)
-=======
-  id              String    @id @default(cuid())
-  name            String
-  username        String    @unique
-  displayUsername String?
-  email           String    @unique
-  emailVerified   Boolean   @default(false)
-  image           String?
-  gender          String?   // 'male' | 'female'
-  dateOfBirth     DateTime?
-  accounts        Account[]
-  sessions        Session[]
-  createdAt       DateTime  @default(now())
-  updatedAt       DateTime  @updatedAt
-  role            Role      @default(USER)
 
   admin Admin?
 }
-
 
 model Admin {
   id         String       @id @default(cuid())
@@ -84,7 +67,7 @@
   expiresAt DateTime
 
   admin Admin @relation(fields: [adminId], references: [id])
->>>>>>> 5b21b574
+}
 }
 
 model Account {
