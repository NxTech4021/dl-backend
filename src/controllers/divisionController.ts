import {
  DivisionLevel,
  GameType,
  Gender,
  Prisma,
  PrismaClient,
} from "@prisma/client";
import { Request, Response } from "express";

const prisma = new PrismaClient();

const toEnum = <T extends DivisionLevel | GameType | Gender>(
  value: string | undefined,
  enumType: Record<string, T>
): T | undefined => {
  if (!value) return undefined;
  const normalized = value.toUpperCase();
  return enumType[normalized as keyof typeof enumType];
};

const FALLBACK_DATE_ISO = new Date(0).toISOString();

const toISODateString = (input: unknown): string => {
  if (!input) return FALLBACK_DATE_ISO;
  const date = input instanceof Date ? input : new Date(input as any);
  return Number.isNaN(date.getTime()) ? FALLBACK_DATE_ISO : date.toISOString();
};

const toISODateStringOrNull = (input: unknown): string | null => {
  if (input === null || input === undefined) return null;
  const date = input instanceof Date ? input : new Date(input as any);
  return Number.isNaN(date.getTime()) ? null : date.toISOString();
};

const formatSeason = (season: any) => ({
  id: season?.id ?? "",
  name: season?.name ?? "",
  sportType: season?.sportType ?? null,
  seasonType: season?.seasonType ?? null,
  description: season?.description ?? null,
  startDate: toISODateStringOrNull(season?.startDate),
  endDate: toISODateStringOrNull(season?.endDate),
  regiDeadline: toISODateStringOrNull(season?.regiDeadline),
  status: season?.status ?? "UPCOMING",
  current:
    season && "current" in season
      ? Boolean(season.current)
      : Boolean(season?.isActive),
  createdAt: toISODateString(season?.createdAt),
  updatedAt: toISODateString(season?.updatedAt),
  memberships: [],
  withdrawalRequests: [],
});

const formatDivision = (division: any) => ({
  id: division.id,
  seasonId: division.seasonId,
  name: division.name,
  description: division.description ?? null,
  threshold:
    division.pointsThreshold !== null && division.pointsThreshold !== undefined
      ? Number(division.pointsThreshold)
      : null,
  divisionLevel: division.level
    ? division.level.toLowerCase()
    : "beginner",
  gameType: division.gameType ? division.gameType.toLowerCase() : "singles",
  genderCategory: division.genderCategory
    ? division.genderCategory.toLowerCase()
    : "mixed",
  maxSingles:
    division.maxSinglesPlayers !== null && division.maxSinglesPlayers !== undefined
      ? Number(division.maxSinglesPlayers)
      : null,
  maxDoublesTeams:
    division.maxDoublesTeams !== null && division.maxDoublesTeams !== undefined
      ? Number(division.maxDoublesTeams)
      : null,
  currentSinglesCount:
    division.currentSinglesCount !== null && division.currentSinglesCount !== undefined
      ? Number(division.currentSinglesCount)
      : null,
  currentDoublesCount:
    division.currentDoublesCount !== null && division.currentDoublesCount !== undefined
      ? Number(division.currentDoublesCount)
      : null,
  autoAssignmentEnabled: division.autoAssignmentEnabled,
  isActive: division.isActiveDivision,
  prizePoolTotal: division.prizePoolTotal
    ? Number(division.prizePoolTotal)
    : null,
  sponsoredDivisionName: division.sponsoredDivisionName ?? null,
  season: formatSeason(division.season),
  createdAt: toISODateString(division.createdAt),
  updatedAt: toISODateString(division.updatedAt),
});

export const createDivision = async (req: Request, res: Response) => {
  const {
    seasonId,
    name,
    description,
    threshold,
    divisionLevel,
    gameType,
    genderCategory,
    maxSinglesPlayers,
    maxDoublesTeams,
    autoAssignmentEnabled = false,
    isActive = true,
    prizePoolTotal,
    sponsorName,
  } = req.body;

  if (!seasonId || !name || !divisionLevel || !gameType) {
    return res.status(400).json({
      error:
        "seasonId, name, divisionLevel, and gameType are required fields.",
    });
  }

  const levelEnum = toEnum(divisionLevel, DivisionLevel);
  const gameTypeEnum = toEnum(gameType, GameType);
  const genderEnum = toEnum(genderCategory, Gender);

  if (!levelEnum) {
    return res.status(400).json({ error: "Invalid divisionLevel value." });
  }
  if (!gameTypeEnum) {
    return res.status(400).json({ error: "Invalid gameType value." });
  }

  if (
    gameTypeEnum === GameType.SINGLES &&
    (maxSinglesPlayers === null || maxSinglesPlayers === undefined)
  ) {
    return res.status(400).json({
      error: "maxSinglesPlayers is required when gameType is singles.",
    });
  }

  if (
    gameTypeEnum === GameType.DOUBLES &&
    (maxDoublesTeams === null || maxDoublesTeams === undefined)
  ) {
    return res.status(400).json({
      error: "maxDoublesTeams is required when gameType is doubles.",
    });
  }

  try {
    const season = await prisma.season.findUnique({
      where: { id: seasonId },
      select: { 
        id: true, 
<<<<<<< HEAD
        name: true,  
        leagues: { 
          select: {
            id: true
            }
=======
        name: true, 
        categoryId: true,
        category: {
          select: {
            leagueId: true
          }
>>>>>>> b849ca5f
        }
      },
    });

    if (!season) {
      return res.status(404).json({ error: "Season not found." });
    }

<<<<<<< HEAD
    const leagueId = season.leagues && season.leagues.length > 0 ? season.leagues[0].id : null;

    if (!leagueId) {
      
        return res.status(400).json({ error: "Season is not linked to any league." });
    }
=======
    if (!season.category?.leagueId) {
      return res.status(400).json({ error: "Season category or league not found." });
    }

>>>>>>> b849ca5f
    const duplicate = await prisma.division.findFirst({
      where: { seasonId, name },
      select: { id: true },
    });

    if (duplicate) {
      return res.status(409).json({
        error: "A division with this name already exists in the season.",
      });
    }

    const division = await prisma.division.create({
      data: {
        seasonId,
<<<<<<< HEAD
        leagueId: leagueId,
=======
        leagueId: season.category.leagueId,
>>>>>>> b849ca5f
        name,
        description,
        pointsThreshold:
          threshold !== undefined && threshold !== null
            ? Number(threshold)
            : null,
        level: levelEnum,
        gameType: gameTypeEnum,
        genderCategory: genderEnum ?? null,
        maxSinglesPlayers:
          maxSinglesPlayers !== undefined && maxSinglesPlayers !== null
            ? Number(maxSinglesPlayers)
            : null,
        maxDoublesTeams:
          maxDoublesTeams !== undefined && maxDoublesTeams !== null
            ? Number(maxDoublesTeams)
            : null,
        autoAssignmentEnabled: Boolean(autoAssignmentEnabled),
        isActiveDivision: Boolean(isActive),
        prizePoolTotal:
          prizePoolTotal !== undefined && prizePoolTotal !== null
            ? new Prisma.Decimal(prizePoolTotal)
            : null,
        sponsoredDivisionName: sponsorName ?? null,
      },
      include: {
        season: true,
      },
    });

    return res.status(201).json({
      data: formatDivision(division),
      message: "Division created successfully",
    });
  } catch (error) {
    console.error("Create Division Error:", error);
    return res
      .status(500)
      .json({ error: "An error occurred while creating the division." });
  }
};

export const getDivisions = async (_req: Request, res: Response) => {
  try {
    const divisions = await prisma.division.findMany({
      include: { season: true },
      orderBy: { createdAt: "desc" },
    });

    return res.json(divisions.map(formatDivision));
  } catch (error) {
    console.error("Get Divisions Error:", error);
    return res.status(500).json({ error: "Failed to retrieve divisions." });
  }
};

export const getDivisionById = async (req: Request, res: Response) => {
  const { id } = req.params;
  if (!id) {
    return res.status(400).json({ error: "Division ID is required." });
  }

  try {
    const division = await prisma.division.findUnique({
      where: { id },
      include: { season: true },
    });

    if (!division) {
      return res.status(404).json({ error: "Division not found." });
    }

    return res.json(formatDivision(division));
  } catch (error) {
    console.error("Get Division By ID Error:", error);
    return res.status(500).json({ error: "Failed to retrieve division." });
  }
};

export const updateDivision = async (req: Request, res: Response) => {
  const { id } = req.params;
  if (!id) {
    return res.status(400).json({ error: "Division ID is required." });
  }

  const {
    name,
    description,
    threshold,
    divisionLevel,
    gameType,
    genderCategory,
    maxSinglesPlayers,
    maxDoublesTeams,
    autoAssignmentEnabled,
    isActive,
    prizePoolTotal,
    sponsorName,
  } = req.body;

  try {
    const existing = await prisma.division.findUnique({
      where: { id },
      include: { season: true },
    });

    if (!existing) {
      return res.status(404).json({ error: "Division not found." });
    }

    const data: Prisma.DivisionUpdateInput = {};

    if (name !== undefined) data.name = name;
    if (description !== undefined) data.description = description;
    if (threshold !== undefined)
      data.pointsThreshold =
        threshold !== null ? Number(threshold) : (null as any);

    if (divisionLevel !== undefined) {
      const levelEnum = toEnum(divisionLevel, DivisionLevel);
      if (!levelEnum) {
        return res.status(400).json({ error: "Invalid divisionLevel value." });
      }
      data.level = levelEnum;
    }

    if (gameType !== undefined) {
      const gameTypeEnum = toEnum(gameType, GameType);
      if (!gameTypeEnum) {
        return res.status(400).json({ error: "Invalid gameType value." });
      }
      data.gameType = gameTypeEnum;
    }

    if (genderCategory !== undefined) {
      const genderEnum = toEnum(genderCategory, Gender);
      if (!genderEnum) {
        return res
          .status(400)
          .json({ error: "Invalid genderCategory value." });
      }
      data.genderCategory = genderEnum;
    }

    if (maxSinglesPlayers !== undefined) {
      data.maxSinglesPlayers =
        maxSinglesPlayers !== null ? Number(maxSinglesPlayers) : null;
    }

    if (maxDoublesTeams !== undefined) {
      data.maxDoublesTeams =
        maxDoublesTeams !== null ? Number(maxDoublesTeams) : null;
    }

    if (autoAssignmentEnabled !== undefined) {
      data.autoAssignmentEnabled = Boolean(autoAssignmentEnabled);
    }

    if (isActive !== undefined) {
      data.isActiveDivision = Boolean(isActive);
    }

    if (prizePoolTotal !== undefined) {
      data.prizePoolTotal =
        prizePoolTotal !== null
          ? new Prisma.Decimal(prizePoolTotal)
          : (null as any);
    }

    if (sponsorName !== undefined) {
      data.sponsoredDivisionName = sponsorName;
    }

    const division = await prisma.division.update({
      where: { id },
      data,
      include: { season: true },
    });

    return res.json({
      data: formatDivision(division),
      message: "Division updated successfully",
    });
  } catch (error) {
    console.error("Update Division Error:", error);
    return res.status(500).json({ error: "Failed to update division." });
  }
};

export const deleteDivision = async (req: Request, res: Response) => {
  const { id } = req.params;
  if (!id) {
    return res.status(400).json({ error: "Division ID is required." });
  }

  try {
    await prisma.division.delete({ where: { id } });
    return res.json({ message: "Division deleted successfully" });
  } catch (error) {
    console.error("Delete Division Error:", error);
    return res.status(500).json({ error: "Failed to delete division." });
  }
};<|MERGE_RESOLUTION|>--- conflicted
+++ resolved
@@ -153,20 +153,11 @@
       where: { id: seasonId },
       select: { 
         id: true, 
-<<<<<<< HEAD
         name: true,  
         leagues: { 
           select: {
             id: true
             }
-=======
-        name: true, 
-        categoryId: true,
-        category: {
-          select: {
-            leagueId: true
-          }
->>>>>>> b849ca5f
         }
       },
     });
@@ -175,19 +166,12 @@
       return res.status(404).json({ error: "Season not found." });
     }
 
-<<<<<<< HEAD
     const leagueId = season.leagues && season.leagues.length > 0 ? season.leagues[0].id : null;
 
     if (!leagueId) {
       
         return res.status(400).json({ error: "Season is not linked to any league." });
     }
-=======
-    if (!season.category?.leagueId) {
-      return res.status(400).json({ error: "Season category or league not found." });
-    }
-
->>>>>>> b849ca5f
     const duplicate = await prisma.division.findFirst({
       where: { seasonId, name },
       select: { id: true },
@@ -202,11 +186,7 @@
     const division = await prisma.division.create({
       data: {
         seasonId,
-<<<<<<< HEAD
         leagueId: leagueId,
-=======
-        leagueId: season.category.leagueId,
->>>>>>> b849ca5f
         name,
         description,
         pointsThreshold:
