/**
 * Division Controller
 * HTTP handlers for division-related endpoints
 * Thin wrapper around division services
 */

import { Request, Response } from "express";
import { Prisma, GameType } from "@prisma/client";

// Service imports
import {
  createDivisionWithThread,
  getAllDivisions,
  getDivisionById as getDivisionByIdService,
  updateDivision as updateDivisionService,
  deleteDivision as deleteDivisionService
} from '../services/division/divisionCrudService';

import {
  getDivisionsBySeasonId as getDivisionsBySeasonIdService,
  getDivisionSummaryBySeasonId as getDivisionSummaryBySeasonIdService
} from '../services/division/divisionQueryService';

import {
  assignPlayerToDivision as assignPlayerToDivisionService,
  removePlayerFromDivision as removePlayerFromDivisionService,
  getDivisionAssignments as getDivisionAssignmentsService,
  getUserDivisionAssignments as getUserDivisionAssignmentsService,
  autoAssignPlayersToDivisions as autoAssignPlayersToDivisionsService,
  transferPlayerBetweenDivisions as transferPlayerBetweenDivisionsService
} from '../services/division/divisionAssignmentService';

import {
  checkDivisionCapacity,
  getDivisionCapacityInfo
} from '../services/division/divisionCapacityService';

import {
  validateUserExists,
  validateDivisionExists,
  validatePlayerRatingForDivision,
  getAdminIdFromUserId
} from '../services/division/divisionValidationService';

/**
 * Create a new division with chat thread
 */
export const createDivision = async (req: Request, res: Response) => {
  const {
    seasonId,
    name,
    description,
    threshold,
    divisionLevel,
    gameType,
    genderCategory,
    maxSinglesPlayers,
    maxDoublesTeams,
    autoAssignmentEnabled = false,
    isActive = true,
    prizePoolTotal,
    sponsorName,
    adminId
  } = req.body;

  if (!adminId) {
    return res.status(400).json({
      error: "Admin Id is required to create the division thread.",
    });
  }

  if (!seasonId || !name || !divisionLevel || !gameType) {
    return res.status(400).json({
      error: "seasonId, name, divisionLevel, and gameType are required fields.",
    });
  }

  try {
    const result = await createDivisionWithThread(
      {
        seasonId,
        name,
        description,
        threshold,
        divisionLevel,
        gameType,
        genderCategory,
        maxSinglesPlayers,
        maxDoublesTeams,
        autoAssignmentEnabled,
        isActive,
        prizePoolTotal,
        sponsorName
      },
<<<<<<< HEAD
      adminId
    );
=======
    });

    if (!season) {
      return res.status(404).json({ error: "Season not found." });
    }

    const leagueId = season?.leagues && season.leagues.length > 0 ? season.leagues[0]?.id : null;

    if (!leagueId) {
      return res.status(400).json({ error: "Season is not linked to any league." });
    }

    const duplicate = await prisma.division.findFirst({
      where: { seasonId, name },
      select: { id: true },
    });

    if (duplicate) {
      return res.status(409).json({
        error: "A division with this name already exists in the season.",
      });
    }

    // Create division and thread in a transaction
    const result = await prisma.$transaction(async (tx) => {
      // Create the division first
      const division = await tx.division.create({
        data: {
          seasonId,
          leagueId: leagueId,
          name,
          description,
          pointsThreshold:
            threshold !== undefined && threshold !== null
              ? Number(threshold)
              : null,
          level: levelEnum,
          gameType: gameTypeEnum,
          genderCategory: genderEnum ?? null,
          maxSinglesPlayers:
            maxSinglesPlayers !== undefined && maxSinglesPlayers !== null
              ? Number(maxSinglesPlayers)
              : null,
          maxDoublesTeams:
            maxDoublesTeams !== undefined && maxDoublesTeams !== null
              ? Number(maxDoublesTeams)
              : null,
          autoAssignmentEnabled: Boolean(autoAssignmentEnabled),
          isActiveDivision: Boolean(isActive),
          prizePoolTotal:
            prizePoolTotal !== undefined && prizePoolTotal !== null
              ? new Prisma.Decimal(prizePoolTotal)
              : null,
          sponsoredDivisionName: sponsorName ?? null,
        },
        include: {
          season: true,
        },
      });

      // Create the group chat/thread for the division
      const thread = await tx.thread.create({
        data: {
          name: `${division.name} Chat`,
          isGroup: true,
          divisionId: division.id,
          members: {
            create: [{
              userId: adminId,
              role: "admin"
            }]
          }
        },
        include: {
          members: {
            include: {
              user: {
                select: { id: true, name: true, username: true, image: true }
              }
            }
          }
        }
      });

      console.log(`✅ Division ${division.id} created with chat thread ${thread.id}`);

      return { division, thread };
    });
>>>>>>> e6f04a9c

    // Socket notification for thread creation
    if (req.io) {
      req.io.to(adminId).emit('new_thread', {
        thread: result.thread,
        message: `Division chat created for ${result.division.name}`,
        timestamp: new Date().toISOString()
      });

      req.io.to(adminId).emit('division_created', {
        division: result.division,
        thread: result.thread,
        message: `Division ${result.division.name} created successfully`,
        timestamp: new Date().toISOString()
      });

      console.log(`📤 Sent division and thread creation notifications to admin ${adminId}`);
    }

    return res.status(201).json({
      success: true,
      data: {
        division: result.division,
        thread: {
          id: result.thread.id,
          name: result.thread.name,
          isGroup: result.thread.isGroup,
          divisionId: result.thread.divisionId,
          members: result.thread.members
        }
      },
      message: "Division and chat group created successfully",
    });

  } catch (error: any) {
    console.error("❌ Create Division Error:", error);

    if (error instanceof Prisma.PrismaClientKnownRequestError) {
      if (error.code === "P2002") {
        return res.status(409).json({
          error: "A division with this name already exists in the season."
        });
      }
      if (error.code === "P2003") {
        return res.status(400).json({
          error: "Invalid season, league, or admin ID provided."
        });
      }
    }

    return res.status(500).json({
      error: error.message || "An error occurred while creating the division and chat group."
    });
  }
};

/**
 * Get all divisions
 */
export const getDivisions = async (_req: Request, res: Response) => {
  try {
    const divisions = await getAllDivisions();
    return res.json(divisions);
  } catch (error) {
    console.error("Get Divisions Error:", error);
    return res.status(500).json({ error: "Failed to retrieve divisions." });
  }
};

/**
 * Get division by ID
 */
export const getDivisionById = async (req: Request, res: Response) => {
  const { id } = req.params;
  if (!id) {
    return res.status(400).json({ error: "Division ID is required." });
  }

  try {
    const division = await getDivisionByIdService(id);

    if (!division) {
      return res.status(404).json({ error: "Division not found." });
    }

    return res.json(division);
  } catch (error) {
    console.error("Get Division By ID Error:", error);
    return res.status(500).json({ error: "Failed to retrieve division." });
  }
};

/**
 * Update division
 */
export const updateDivision = async (req: Request, res: Response) => {
  const { id } = req.params;
  if (!id) {
    return res.status(400).json({ error: "Division ID is required." });
  }

  const {
    name,
    description,
    threshold,
    divisionLevel,
    gameType,
    genderCategory,
    maxSinglesPlayers,
    maxDoublesTeams,
    autoAssignmentEnabled,
    isActive,
    prizePoolTotal,
    sponsorName,
    seasonId,
  } = req.body;

  try {
    const division = await updateDivisionService(id, {
      name,
      description,
      threshold,
      divisionLevel,
      gameType,
      genderCategory,
      maxSinglesPlayers,
      maxDoublesTeams,
      autoAssignmentEnabled,
      isActive,
      prizePoolTotal,
      sponsorName,
      seasonId
    });

    return res.json({
      data: division,
      message: "Division updated successfully",
    });
  } catch (error: any) {
    console.error("Update Division Error:", error);
    return res.status(500).json({ error: error.message || "Failed to update division." });
  }
};

/**
 * Delete division
 */
export const deleteDivision = async (req: Request, res: Response) => {
  const { id } = req.params;
  if (!id) {
    return res.status(400).json({ error: "Division ID is required." });
  }

  try {
    await deleteDivisionService(id);
    return res.json({ message: "Division deleted successfully" });
  } catch (error) {
    console.error("Delete Division Error:", error);
    return res.status(500).json({ error: "Failed to delete division." });
  }
};

/**
 * Assign player to division
 */
export const assignPlayerToDivision = async (req: Request, res: Response) => {
  try {
    const { userId, divisionId, seasonId, assignedBy, notes, autoAssignment } = req.body;

    console.log(`🎯 Assigning user ${userId} to division ${divisionId}`);

    if (!userId || !divisionId || !seasonId) {
      return res.status(400).json({
        success: false,
        error: "userId, divisionId, and seasonId are required"
      });
    }

<<<<<<< HEAD
    // Get admin ID if provided
    let adminId = null;
    if (assignedBy) {
      const adminLookup = await getAdminIdFromUserId(assignedBy);
      adminId = adminLookup.adminId;
=======
    let adminId = null;
    if (assignedBy) {
      const adminRecord = await prisma.admin.findUnique({
        where: { userId: assignedBy },
        select: { id: true },
      });
      if (adminRecord) {
        adminId = adminRecord.id;
      }
    }

    // Check if user exists
    const user = await prisma.user.findUnique({
      where: { id: userId },
      select: { id: true, name: true, username: true }
    });

    if (!user) {
      return res.status(404).json({
        success: false,
        error: "User not found"
      });
>>>>>>> e6f04a9c
    }

    // Validate user exists
    const userValidation = await validateUserExists(userId);
    if (!userValidation.isValid) {
      return res.status(404).json({
        success: false,
        error: userValidation.error
      });
    }

    // Validate division exists and is active
    const divisionValidation = await validateDivisionExists(divisionId, seasonId);
    if (!divisionValidation.isValid) {
      return res.status(divisionValidation.error === "Division not found" ? 404 : 400).json({
        success: false,
        error: divisionValidation.error
      });
    }

    const division = divisionValidation.division;

    // Check player rating against division threshold
    if (division.pointsThreshold) {
<<<<<<< HEAD
      const ratingValidation = await validatePlayerRatingForDivision(
        userId,
        divisionId,
        division.pointsThreshold,
        division.gameType,
        seasonId
      );

      if (!ratingValidation.isValid) {
        return res.status(400).json({
          success: false,
          error: ratingValidation.error
=======
      const seasonWithLeague = await prisma.season.findUnique({
        where: { id: seasonId },
        include: {
          leagues: {
            select: { sportType: true }
          }
        }
      });

      if (seasonWithLeague?.leagues?.[0]?.sportType) {
        const sportType = seasonWithLeague.leagues[0].sportType.toLowerCase();
        
        const questionnaireResponse = await prisma.questionnaireResponse.findFirst({
          where: {
            userId: userId,
            sport: sportType,
            completedAt: { not: null }
          },
          include: {
            result: true
          }
>>>>>>> e6f04a9c
        });
      }
    }

    // Check division capacity
    const capacityCheck = await checkDivisionCapacity(divisionId, division.gameType);
    if (!capacityCheck.hasCapacity) {
      return res.status(400).json({
        success: false,
        error: `Division is at full capacity (${capacityCheck.currentCount}/${capacityCheck.maxCapacity})`
      });
    }

<<<<<<< HEAD
    // Perform assignment
    const assignment = await assignPlayerToDivisionService({
      userId,
      divisionId,
      seasonId,
      adminId,
      notes,
      autoAssignment
    });

=======
    // Check if user is already assigned to this division
    const existingAssignment = await prisma.divisionAssignment.findUnique({
      where: { divisionId_userId: { divisionId, userId } }
    });

    if (existingAssignment) {
      return res.status(409).json({
        success: false,
        error: "User is already assigned to this division"
      });
    }

    // 🆕 NEW: Find the division's group chat thread
    const divisionThread = await prisma.thread.findFirst({
      where: { 
        divisionId: divisionId,
        isGroup: true 
      },
      select: { id: true, name: true }
    });

    if (!divisionThread) {
      console.log(`⚠️ No group chat found for division ${divisionId}`);
      return res.status(400).json({
        success: false,
        error: "Division group chat not found. Please contact administrator."
      });
    }

    // Check if user is already a member of the division thread
    const existingThreadMember = await prisma.userThread.findUnique({
      where: { 
        threadId_userId: { 
          threadId: divisionThread.id, 
          userId 
        } 
      }
    });

    // Create assignment and add to group chat in a transaction
    const result = await prisma.$transaction(async (tx) => {
      // Handle season membership
      let seasonMembership = await tx.seasonMembership.findFirst({
        where: { userId, seasonId }
      });

      if (!seasonMembership) {
        seasonMembership = await tx.seasonMembership.create({
          data: {
            userId,
            seasonId,
            divisionId,
            status: "ACTIVE"
          }
        });
      } else if (seasonMembership.divisionId !== divisionId) {
        await tx.seasonMembership.update({
          where: { id: seasonMembership.id },
          data: { divisionId }
        });
      }

      // Create division assignment
      const assignment = await tx.divisionAssignment.create({
        data: {
          divisionId,
          userId,
          assignedBy: adminId,
          notes: notes || (autoAssignment ? "Auto-assigned based on rating" : null)
        },
        include: {
          user: { select: { id: true, name: true, username: true } },
          division: { select: { id: true, name: true, level: true, gameType: true } },
        }
      });

      if (!existingThreadMember) {
        await tx.userThread.create({
          data: {
            threadId: divisionThread.id,
            userId: userId,
            role: null
          }
        });
        console.log(`✅ Added user ${userId} to division group chat ${divisionThread.id}`);
      } else {
        console.log(`ℹ️ User ${userId} already in division group chat ${divisionThread.id}`);
      }

      return { assignment, divisionThread };
    });

    // Update division counts
    await updateDivisionCounts(divisionId, true);

    console.log(`✅ User ${userId} assigned to division ${divisionId} and added to group chat`);

    
    if (req.io) {
      // Notify the assigned user
      req.io.to(userId).emit('division_assigned', {
        assignment: result.assignment,
        groupChat: {
          threadId: result.divisionThread.id,
          threadName: result.divisionThread.name
        },
        message: `You have been assigned to ${division.name} and added to the group chat`,
        timestamp: new Date().toISOString()
      });

      // Notify the division group chat about new member
      req.io.to(result.divisionThread.id).emit('member_joined_division', {
        userId,
        userName: user.name,
        divisionId,
        divisionName: division.name,
        message: `${user.name} has been assigned to ${division.name}`,
        timestamp: new Date().toISOString()
      });

      // Notify the assigned user that they joined the group chat
      req.io.to(userId).emit('new_thread', {
        thread: {
          id: result.divisionThread.id,
          name: result.divisionThread.name,
          isGroup: true,
          divisionId: divisionId
        },
        message: `Welcome to ${division.name} group chat!`,
        timestamp: new Date().toISOString()
      });

      console.log(`📤 Sent division assignment and group chat notifications`);
    }

>>>>>>> e6f04a9c
    return res.status(201).json({
      success: true,
      message: "User assigned to division and added to group chat successfully",
      data: {
        assignment: result.assignment,
        groupChat: {
          threadId: result.divisionThread.id,
          threadName: result.divisionThread.name
        }
      }
    });

  } catch (error: any) {
    console.error("❌ Error assigning user to division:", error);

    if (error instanceof Prisma.PrismaClientKnownRequestError) {
      if (error.code === "P2002") {
        return res.status(409).json({
          success: false,
          error: "User is already assigned to this division"
        });
      }
      if (error.code === "P2003") {
        return res.status(400).json({
          success: false,
          error: "Invalid user, division, or admin ID"
        });
      }
    }

    return res.status(500).json({
      success: false,
      error: error.message || "Failed to assign user to division"
    });
  }
};

/**
 * Remove player from division
 */
export const removePlayerFromDivision = async (req: Request, res: Response) => {
  try {
    const { divisionId, userId } = req.params;

    console.log(`🗑️ Removing user ${userId} from division ${divisionId}`);

    if (!divisionId || !userId) {
      return res.status(400).json({
        success: false,
        error: "Division ID and User ID are required"
      });
    }

<<<<<<< HEAD
    const assignment = await removePlayerFromDivisionService(divisionId, userId);
=======
    // Check if assignment exists
    const assignment = await prisma.divisionAssignment.findUnique({
      where: { divisionId_userId: { divisionId, userId } },
      include: {
        user: { select: { name: true } },
        division: { select: { name: true, seasonId: true, gameType: true } }
      }
    });

    if (!assignment) {
      return res.status(404).json({
        success: false,
        error: "User is not assigned to this division"
      });
    }

    const divisionThread = await prisma.thread.findFirst({
      where: { 
        divisionId: divisionId,
        isGroup: true 
      },
      select: { id: true, name: true }
    });

    // Remove assignment and group chat membership in transaction
    await prisma.$transaction(async (tx) => {
      // Remove the assignment
      await tx.divisionAssignment.delete({
        where: { divisionId_userId: { divisionId, userId } }
      });

      // Update season membership to remove division
      await tx.seasonMembership.updateMany({
        where: { 
          userId, 
          seasonId: assignment.division.seasonId,
          divisionId 
        },
        data: { divisionId: null }
      });

      // 🆕 NEW: Remove user from division group chat
      if (divisionThread) {
        const threadMember = await tx.userThread.findUnique({
          where: { 
            threadId_userId: { 
              threadId: divisionThread.id, 
              userId 
            } 
          }
        });

        if (threadMember) {
          await tx.userThread.delete({
            where: { 
              threadId_userId: { 
                threadId: divisionThread.id, 
                userId 
              } 
            }
          });
          console.log(`✅ Removed user ${userId} from division group chat ${divisionThread.id}`);
        }
      }
    });

    // Update division counts
    await updateDivisionCounts(divisionId, false);

    console.log(`✅ User ${userId} removed from division ${divisionId} and group chat`);

    // 🆕 ENHANCED: Socket notifications for removal
    if (req.io) {
      // Notify the removed user
      req.io.to(userId).emit('division_removed', {
        divisionId,
        divisionName: assignment.division.name,
        groupChatRemoved: divisionThread ? {
          threadId: divisionThread.id,
          threadName: divisionThread.name
        } : null,
        reason: reason || "Removed by admin",
        timestamp: new Date().toISOString()
      });

      // Notify the division group chat about member leaving
      if (divisionThread) {
        req.io.to(divisionThread.id).emit('member_left_division', {
          userId,
          userName: assignment.user.name,
          divisionId,
          divisionName: assignment.division.name,
          message: `${assignment.user.name} has been removed from ${assignment.division.name}`,
          timestamp: new Date().toISOString()
        });

        // Force the user to leave the socket room
        req.io.sockets.sockets.get(userId)?.leave(divisionThread.id);
      }

      console.log(`📤 Sent division removal and group chat notifications`);
    }
>>>>>>> e6f04a9c

    return res.json({
      success: true,
      message: "User removed from division and group chat successfully"
    });

  } catch (error: any) {
    console.error("❌ Error removing user from division:", error);
    return res.status(500).json({
      success: false,
      error: error.message || "Failed to remove user from division"
    });
  }
};

/**
 * Get division assignments
 */
export const getDivisionAssignments = async (req: Request, res: Response) => {
  try {
    const { divisionId } = req.params;
    const { page = 1, limit = 20 } = req.query;

    if (!divisionId) {
      return res.status(400).json({
        success: false,
        error: "Division ID is required"
      });
    }

    const result = await getDivisionAssignmentsService(
      divisionId,
      Number(page),
      Number(limit)
    );

    return res.json({
      success: true,
      data: result.assignments,
      division: result.division,
      pagination: result.pagination
    });

  } catch (error) {
    console.error("❌ Error fetching division assignments:", error);
    return res.status(500).json({
      success: false,
      error: "Failed to fetch division assignments"
    });
  }
};

/**
 * Get user's division assignments
 */
export const getUserDivisionAssignments = async (req: Request, res: Response) => {
  try {
    const { userId } = req.params;
<<<<<<< HEAD

=======
>>>>>>> e6f04a9c
    if (!userId) {
      return res.status(400).json({
        success: false,
        error: "User ID is required"
      });
    }

    const assignments = await getUserDivisionAssignmentsService(userId);

    return res.json({
      success: true,
      data: assignments,
      count: assignments.length
    });

  } catch (error) {
    console.error("❌ Error fetching user assignments:", error);
    return res.status(500).json({
      success: false,
      error: "Failed to fetch user assignments"
    });
  }
};

/**
 * Auto-assign players to divisions
 */
export const autoAssignPlayersToDivisions = async (req: Request, res: Response) => {
  try {
    const { seasonId, assignedBy } = req.body;

    if (!seasonId) {
      return res.status(400).json({
        success: false,
        error: "Season ID is required"
      });
    }

<<<<<<< HEAD
    const result = await autoAssignPlayersToDivisionsService(seasonId, assignedBy);
=======
    // Get all users without division assignments in this season
    const unassignedUsers = await prisma.seasonMembership.findMany({
      where: {
        seasonId,
        divisionId: null,
        status: "ACTIVE"
      },
      include: {
        user: {
          include: {
            initialRatingResult: true
          }
        }
      }
    });

    // Get available divisions for this season
    const divisions = await prisma.division.findMany({
      where: {
        seasonId,
        isActiveDivision: true,
        autoAssignmentEnabled: true
      },
      orderBy: [
        { level: 'asc' },
        { pointsThreshold: 'asc' }
      ]
    });

    if (divisions.length === 0) {
      return res.status(400).json({
        success: false,
        error: "No divisions available for auto-assignment"
      });
    }

    const assignments = [];
    const errors = [];

    for (const membership of unassignedUsers) {
      try {
        const userRating = membership.user.initialRatingResult?.singles || membership.user.initialRatingResult?.doubles || 0;
        
        // Find appropriate division based on rating and capacity
        let targetDivision = null;
        
        for (const division of divisions) {
          const capacityCheck = await checkDivisionCapacity(division.id, division.gameType);
          
          if (capacityCheck.hasCapacity && 
              (!division.pointsThreshold || userRating >= division.pointsThreshold)) {
            targetDivision = division;
          }
        }

        if (targetDivision) {
          const assignment = await prisma.divisionAssignment.create({
            data: {
              divisionId: targetDivision.id,
              userId: membership.userId,
              assignedBy: assignedBy || null,
              notes: `Auto-assigned based on rating: ${userRating}`
            },
            include: {
              user: { select: { name: true } },
              division: { select: { name: true } }
            }
          });

          // Update season membership
          await prisma.seasonMembership.update({
            where: { id: membership.id },
            data: { divisionId: targetDivision.id }
          });

          // Update division counts
          await updateDivisionCounts(targetDivision.id, true);

          assignments.push(assignment);

          // Socket notifications FUTURE TO-DO 
          // if (req.io) {
          //   req.io.to(membership.userId).emit('division_assigned', {
          //     assignment,
          //     message: `You have been auto-assigned to ${targetDivision.name}`,
          //     timestamp: new Date().toISOString()
          //   });
          // }

        } else {
          errors.push({
            userId: membership.userId,
            userName: membership.user.name,
            reason: "No suitable division found or all divisions at capacity"
          });
        }

      } catch (error) {
        errors.push({
          userId: membership.userId,
          userName: membership.user.name,
          reason: error instanceof Error ? error.message : String(error)
        });
      }
    }

    console.log(`✅ Auto-assignment completed: ${assignments.length} successful, ${errors.length} failed`);
>>>>>>> e6f04a9c

    return res.json({
      success: true,
      message: "Auto-assignment completed",
      data: result
    });

  } catch (error: any) {
    console.error("❌ Error in auto-assignment:", error);
    return res.status(500).json({
      success: false,
      error: error.message || "Failed to auto-assign users"
    });
  }
};

/**
 * Transfer player between divisions
 */
export const transferPlayerBetweenDivisions = async (req: Request, res: Response) => {
  try {
    const { userId, fromDivisionId, toDivisionId, transferredBy, reason } = req.body;

    if (!userId || !fromDivisionId || !toDivisionId) {
      return res.status(400).json({
        success: false,
        error: "userId, fromDivisionId, and toDivisionId are required"
      });
    }

    const result = await transferPlayerBetweenDivisionsService(
      userId,
      fromDivisionId,
      toDivisionId,
      transferredBy,
      reason
    );

    return res.json({
      success: true,
      message: "User transferred successfully",
      data: result
    });

  } catch (error: any) {
    console.error("❌ Error transferring user:", error);
    return res.status(500).json({
      success: false,
      error: error.message || "Failed to transfer user between divisions"
    });
  }
};

/**
 * Get divisions by season ID with filtering
 */
export const getDivisionsBySeasonId = async (req: Request, res: Response) => {
  try {
    const { seasonId } = req.params;
    const {
      page = 1,
      limit = 20,
      isActive,
      gameType,
      level,
      genderCategory,
      includeAssignments = false
    } = req.query;

    if (!seasonId) {
      return res.status(400).json({
        success: false,
        error: "Season ID is required"
      });
    }

    const result = await getDivisionsBySeasonIdService({
      seasonId,
      page: Number(page),
      limit: Number(limit),
      isActive: isActive === 'true' ? true : isActive === 'false' ? false : undefined,
      gameType: gameType as string,
      level: level as string,
      genderCategory: genderCategory as string,
      includeAssignments: includeAssignments === 'true'
    });

<<<<<<< HEAD
=======
    if (!season) {
      return res.status(404).json({
        success: false,
        error: "Season not found"
      });
    }

  
    const whereConditions: any = {
      seasonId
    };

    if (gameType) {
      const gameTypeEnum = toEnum(gameType as string, GameType);
      if (gameTypeEnum) {
        whereConditions.gameType = gameTypeEnum;
      }
    }

    if (level) {
      const levelEnum = toEnum(level as string, DivisionLevel);
      if (levelEnum) {
        whereConditions.level = levelEnum;
      }
    }

    if (genderCategory) {
      const genderEnum = toEnum(genderCategory as string, GenderType);
      if (genderEnum) {
        whereConditions.genderCategory = genderEnum;
      }
    }

    const skip = (Number(page) - 1) * Number(limit);

    // Build include object based on query parameters
    const includeOptions: any = {
      season: {
        select: {
          id: true,
          name: true,
          isActive: true,
          startDate: true,
          endDate: true
        }
      },
      divisionSponsor: {
        select: {
          id: true,
          sponsoredName: true,
          packageTier: true
        }
      },
      _count: {
        select: {
          assignments: true,
          seasonMemberships: true,
          matches: true
        }
      }
    };

    // Include assignments if requested
    if (includeAssignments === 'true') {
      includeOptions.assignments = {
        include: {
          user: {
            select: {
              id: true,
              name: true,
              username: true,
              image: true
            }
          }
        },
        orderBy: {
          assignedAt: 'desc'
        }
      };
    }

    const [divisions, totalCount] = await Promise.all([
      prisma.division.findMany({
        where: whereConditions,
        include: includeOptions,
        orderBy: [
          { level: 'asc' },
          { name: 'asc' }
        ],
        skip,
        take: Number(limit)
      }),
      prisma.division.count({ where: whereConditions })
    ]);

    console.log(`✅ Found ${divisions.length} divisions for season ${seasonId}`);

    // Format the response data
    const formattedDivisions = divisions.map(division => ({
      ...formatDivision(division),
      assignmentCount: (division._count as any)?.assignments || 0,
      membershipCount: (division._count as any)?.seasonMemberships || 0,
      matchCount: (division._count as any)?.matches || 0,
      sponsor: division.divisionSponsor ? {
        id: division.divisionSponsor.id,
        name: division.divisionSponsor.sponsoredName,
        tier: division.divisionSponsor.packageTier
      } : null,
      assignments: includeAssignments === 'true' ? division.assignments : undefined
    }));

>>>>>>> e6f04a9c
    return res.json({
      success: true,
      data: result.divisions,
      season: result.season,
      pagination: result.pagination,
      filters: result.filters
    });

  } catch (error) {
    console.error("❌ Error fetching divisions by season:", error);

    if (error instanceof Prisma.PrismaClientValidationError) {
      return res.status(400).json({
        success: false,
        error: "Invalid query parameters"
      });
    }

    return res.status(500).json({
      success: false,
      error: "Failed to fetch divisions for season"
    });
  }
};

/**
 * Get division summary statistics for a season
 */
export const getDivisionSummaryBySeasonId = async (req: Request, res: Response) => {
  try {
    const { seasonId } = req.params;

    if (!seasonId) {
      return res.status(400).json({
        success: false,
        error: "Season ID is required"
      });
    }

    const result = await getDivisionSummaryBySeasonIdService(seasonId);

    return res.json({
      success: true,
      season: result.season,
      summary: result.summary,
      divisions: result.divisions
    });

  } catch (error: any) {
    console.error("❌ Error fetching division summary:", error);
    return res.status(500).json({
      success: false,
      error: error.message || "Failed to fetch division summary"
    });
  }
};<|MERGE_RESOLUTION|>--- conflicted
+++ resolved
@@ -92,99 +92,8 @@
         prizePoolTotal,
         sponsorName
       },
-<<<<<<< HEAD
       adminId
     );
-=======
-    });
-
-    if (!season) {
-      return res.status(404).json({ error: "Season not found." });
-    }
-
-    const leagueId = season?.leagues && season.leagues.length > 0 ? season.leagues[0]?.id : null;
-
-    if (!leagueId) {
-      return res.status(400).json({ error: "Season is not linked to any league." });
-    }
-
-    const duplicate = await prisma.division.findFirst({
-      where: { seasonId, name },
-      select: { id: true },
-    });
-
-    if (duplicate) {
-      return res.status(409).json({
-        error: "A division with this name already exists in the season.",
-      });
-    }
-
-    // Create division and thread in a transaction
-    const result = await prisma.$transaction(async (tx) => {
-      // Create the division first
-      const division = await tx.division.create({
-        data: {
-          seasonId,
-          leagueId: leagueId,
-          name,
-          description,
-          pointsThreshold:
-            threshold !== undefined && threshold !== null
-              ? Number(threshold)
-              : null,
-          level: levelEnum,
-          gameType: gameTypeEnum,
-          genderCategory: genderEnum ?? null,
-          maxSinglesPlayers:
-            maxSinglesPlayers !== undefined && maxSinglesPlayers !== null
-              ? Number(maxSinglesPlayers)
-              : null,
-          maxDoublesTeams:
-            maxDoublesTeams !== undefined && maxDoublesTeams !== null
-              ? Number(maxDoublesTeams)
-              : null,
-          autoAssignmentEnabled: Boolean(autoAssignmentEnabled),
-          isActiveDivision: Boolean(isActive),
-          prizePoolTotal:
-            prizePoolTotal !== undefined && prizePoolTotal !== null
-              ? new Prisma.Decimal(prizePoolTotal)
-              : null,
-          sponsoredDivisionName: sponsorName ?? null,
-        },
-        include: {
-          season: true,
-        },
-      });
-
-      // Create the group chat/thread for the division
-      const thread = await tx.thread.create({
-        data: {
-          name: `${division.name} Chat`,
-          isGroup: true,
-          divisionId: division.id,
-          members: {
-            create: [{
-              userId: adminId,
-              role: "admin"
-            }]
-          }
-        },
-        include: {
-          members: {
-            include: {
-              user: {
-                select: { id: true, name: true, username: true, image: true }
-              }
-            }
-          }
-        }
-      });
-
-      console.log(`✅ Division ${division.id} created with chat thread ${thread.id}`);
-
-      return { division, thread };
-    });
->>>>>>> e6f04a9c
 
     // Socket notification for thread creation
     if (req.io) {
@@ -363,14 +272,9 @@
       });
     }
 
-<<<<<<< HEAD
     // Get admin ID if provided
     let adminId = null;
-    if (assignedBy) {
-      const adminLookup = await getAdminIdFromUserId(assignedBy);
-      adminId = adminLookup.adminId;
-=======
-    let adminId = null;
+
     if (assignedBy) {
       const adminRecord = await prisma.admin.findUnique({
         where: { userId: assignedBy },
@@ -392,7 +296,6 @@
         success: false,
         error: "User not found"
       });
->>>>>>> e6f04a9c
     }
 
     // Validate user exists
@@ -417,7 +320,6 @@
 
     // Check player rating against division threshold
     if (division.pointsThreshold) {
-<<<<<<< HEAD
       const ratingValidation = await validatePlayerRatingForDivision(
         userId,
         divisionId,
@@ -425,12 +327,14 @@
         division.gameType,
         seasonId
       );
+    },
 
       if (!ratingValidation.isValid) {
         return res.status(400).json({
           success: false,
           error: ratingValidation.error
-=======
+        },
+          
       const seasonWithLeague = await prisma.season.findUnique({
         where: { id: seasonId },
         include: {
@@ -452,7 +356,6 @@
           include: {
             result: true
           }
->>>>>>> e6f04a9c
         });
       }
     }
@@ -466,18 +369,6 @@
       });
     }
 
-<<<<<<< HEAD
-    // Perform assignment
-    const assignment = await assignPlayerToDivisionService({
-      userId,
-      divisionId,
-      seasonId,
-      adminId,
-      notes,
-      autoAssignment
-    });
-
-=======
     // Check if user is already assigned to this division
     const existingAssignment = await prisma.divisionAssignment.findUnique({
       where: { divisionId_userId: { divisionId, userId } }
@@ -613,7 +504,6 @@
       console.log(`📤 Sent division assignment and group chat notifications`);
     }
 
->>>>>>> e6f04a9c
     return res.status(201).json({
       success: true,
       message: "User assigned to division and added to group chat successfully",
@@ -667,9 +557,6 @@
       });
     }
 
-<<<<<<< HEAD
-    const assignment = await removePlayerFromDivisionService(divisionId, userId);
-=======
     // Check if assignment exists
     const assignment = await prisma.divisionAssignment.findUnique({
       where: { divisionId_userId: { divisionId, userId } },
@@ -772,7 +659,6 @@
 
       console.log(`📤 Sent division removal and group chat notifications`);
     }
->>>>>>> e6f04a9c
 
     return res.json({
       success: true,
@@ -831,10 +717,7 @@
 export const getUserDivisionAssignments = async (req: Request, res: Response) => {
   try {
     const { userId } = req.params;
-<<<<<<< HEAD
-
-=======
->>>>>>> e6f04a9c
+
     if (!userId) {
       return res.status(400).json({
         success: false,
@@ -873,9 +756,7 @@
       });
     }
 
-<<<<<<< HEAD
     const result = await autoAssignPlayersToDivisionsService(seasonId, assignedBy);
-=======
     // Get all users without division assignments in this season
     const unassignedUsers = await prisma.seasonMembership.findMany({
       where: {
@@ -983,7 +864,6 @@
     }
 
     console.log(`✅ Auto-assignment completed: ${assignments.length} successful, ${errors.length} failed`);
->>>>>>> e6f04a9c
 
     return res.json({
       success: true,
@@ -1071,8 +951,6 @@
       includeAssignments: includeAssignments === 'true'
     });
 
-<<<<<<< HEAD
-=======
     if (!season) {
       return res.status(404).json({
         success: false,
@@ -1184,7 +1062,6 @@
       assignments: includeAssignments === 'true' ? division.assignments : undefined
     }));
 
->>>>>>> e6f04a9c
     return res.json({
       success: true,
       data: result.divisions,
