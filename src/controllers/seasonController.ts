--- conflicted
+++ resolved
@@ -18,12 +18,13 @@
 
 // Query Operations
 import {
-<<<<<<< HEAD
   getAllSeasons as getAllSeasonsService,
   getSeasonById as getSeasonByIdService,
   getActiveSeason as getActiveSeasonService
 } from "../services/season/seasonQueryService";
-=======
+
+//Services
+import{
   getActiveSeasonService,
   getSeasonByIdService,
   getAllSeasonsService,
@@ -35,6 +36,7 @@
   assignDivisionService,
   updatePaymentStatusService,
 } from "../services/seasonService";
+
 import {
   validateCreateSeasonData,
   validateUpdateSeasonData,
@@ -44,7 +46,6 @@
 import { formatSeasonResponse } from "../utils/responseFormatter";
 
 const prisma = new PrismaClient();
->>>>>>> e6f04a9c
 
 // Membership Operations
 import {
@@ -67,7 +68,6 @@
  * Create a new season
  */
 export const createSeason = async (req: Request, res: Response) => {
-<<<<<<< HEAD
   const {
     name,
     startDate,
@@ -100,30 +100,6 @@
       paymentRequired,
       promoCodeSupported,
       withdrawalEnabled,
-=======
-  const validation = validateCreateSeasonData(req.body);
-  if (!validation.isValid) {
-    return res.status(400).json({
-      success: false,
-      error: validation.error,
-    });
-  }
-
-  const {
-    name, startDate, endDate, regiDeadline, description, entryFee,
-    leagueIds, categoryId, isActive, paymentRequired,
-    promoCodeSupported, withdrawalEnabled,
-  } = req.body;
-
-  try {
-    const newSeason = await createSeasonService({
-      name, startDate, endDate, regiDeadline, description, entryFee,
-      leagueIds, categoryIds: [categoryId],
-      isActive: isActive ?? false,
-      paymentRequired: paymentRequired ?? false,
-      promoCodeSupported: promoCodeSupported ?? false,
-      withdrawalEnabled: withdrawalEnabled ?? false,
->>>>>>> e6f04a9c
     });
 
     return res.status(201).json({
@@ -133,7 +109,6 @@
     });
   } catch (error: any) {
     console.error("Error creating season:", error);
-<<<<<<< HEAD
 
     // Handle validation errors
     if (error.message?.includes("Missing required fields") ||
@@ -179,9 +154,6 @@
       success: false,
       error: "Failed to create season. Please try again later.",
     });
-=======
-    return handlePrismaError(error, res, "Failed to create season");
->>>>>>> e6f04a9c
   }
 };
 
@@ -195,7 +167,6 @@
   const { active } = req.query;
 
   try {
-<<<<<<< HEAD
     // Get single season by ID
     if (id) {
       const season = await getSeasonByIdService(id);
@@ -208,23 +179,16 @@
     }
 
     // Get active season
-=======
->>>>>>> e6f04a9c
     if (active === "true") {
       const activeSeason = await getActiveSeasonService();
       if (!activeSeason) {
         return res.status(404).json({ error: "No active season found." });
       }
-<<<<<<< HEAD
       return res.status(200).json(activeSeason);
-=======
-      return res.status(200).json(formatSeasonResponse(activeSeason));
->>>>>>> e6f04a9c
     }
 
     // Get all seasons
     const seasons = await getAllSeasonsService();
-<<<<<<< HEAD
     return res.status(200).json(seasons);
   } catch (error: any) {
     console.error("Error fetching seasons:", error);
@@ -238,13 +202,6 @@
     return res.status(500).json({
       error: "Failed to fetch seasons. Try again later."
     });
-=======
-    const formattedSeasons = seasons.map(formatSeasonResponse);
-    res.status(200).json(formattedSeasons);
-  } catch (error: any) {
-    console.error("Error fetching seasons:", error);
-    return handlePrismaError(error, res, "Failed to fetch seasons");
->>>>>>> e6f04a9c
   }
 };
 
@@ -265,19 +222,14 @@
       return res.status(404).json({ error: "Season not found." });
     }
 
-<<<<<<< HEAD
     const result = formatSeasonWithRelations(season);
     return res.status(200).json(result);
-=======
-    res.status(200).json(formatSeasonResponse(season));
->>>>>>> e6f04a9c
   } catch (error: any) {
     console.error(`Error fetching season ${id}:`, error);
     return res.status(500).json({ error: "Failed to retrieve season details." });
   }
 };
 
-<<<<<<< HEAD
 /**
  * PUT /api/seasons/:id
  * Update season details
@@ -299,16 +251,11 @@
     promoCodeSupported,
     withdrawalEnabled,
   } = req.body;
-=======
-export const updateSeason = async (req: Request, res: Response) => {
-  const { id } = req.params;
->>>>>>> e6f04a9c
 
   if (!id) {
     return res.status(400).json({ error: "Season ID is required." });
   }
 
-<<<<<<< HEAD
   try {
     const seasonData = {
       name,
@@ -327,15 +274,6 @@
     };
 
     const season = await updateSeasonService(id, seasonData);
-=======
-  const validation = validateUpdateSeasonData(req.body);
-  if (!validation.isValid) {
-    return res.status(400).json({ error: validation.error });
-  }
-
-  try {
-    const season = await updateSeasonService(id, req.body);
->>>>>>> e6f04a9c
     return res.status(200).json({
       success: true,
       message: "Season updated successfully",
@@ -347,14 +285,10 @@
   }
 };
 
-<<<<<<< HEAD
 /**
  * PATCH /api/seasons/:id/status
  * Update season status
  */
-=======
-// Update Season Status Handler
->>>>>>> e6f04a9c
 export const updateSeasonStatus = async (req: Request, res: Response) => {
   const { id } = req.params;
 
@@ -362,16 +296,10 @@
     return res.status(400).json({ error: "Season ID is required." });
   }
 
-<<<<<<< HEAD
   if (!status && typeof isActive === "undefined") {
     return res.status(400).json({
       error: "Provide either status or isActive."
     });
-=======
-  const validation = validateStatusUpdate(req.body);
-  if (!validation.isValid) {
-    return res.status(400).json({ error: validation.error });
->>>>>>> e6f04a9c
   }
 
   try {
@@ -423,13 +351,10 @@
   }
 };
 
-<<<<<<< HEAD
 /**
  * POST /api/seasons/withdrawal-requests
  * Submit a withdrawal request
  */
-=======
->>>>>>> e6f04a9c
 export const submitWithdrawalRequest = async (req: any, res: any) => {
   const userId = req.user?.id;
 
@@ -445,7 +370,6 @@
   const { seasonId, reason, partnershipId } = req.body;
 
   try {
-<<<<<<< HEAD
     const withdrawalRequest = await submitWithdrawalRequestService({
       userId,
       seasonId,
@@ -475,25 +399,6 @@
  * PATCH /api/seasons/withdrawal-requests/:id
  * Process a withdrawal request (APPROVE or REJECT)
  */
-=======
-    if (partnershipId) {
-      const isValidPartnership = await validatePartnership(partnershipId, userId);
-      if (!isValidPartnership.isValid) {
-        return res.status(isValidPartnership.statusCode).json({ 
-          error: isValidPartnership.error 
-        });
-      }
-    }
-
-    const newRequest = await createWithdrawalRequest(seasonId, userId, reason, partnershipId);
-    res.status(201).json(newRequest);
-  } catch (error: any) {
-    console.error("Error submitting withdrawal request:", error);
-    handleWithdrawalError(error, res);
-  }
-};
-
->>>>>>> e6f04a9c
 export const processWithdrawalRequest = async (req: any, res: any) => {
   const { id } = req.params;
   const processedByAdminId = req.user?.id;
@@ -508,7 +413,6 @@
   }
 
   try {
-<<<<<<< HEAD
     const result = await processWithdrawalRequestService(
       id,
       status,
@@ -538,21 +442,6 @@
  * POST /api/seasons/:id/register
  * Register user for a season
  */
-=======
-    const result = await processWithdrawal(id, processedByAdminId, status);
-    if (!result.success) {
-      return res.status(result.statusCode).json({ error: result.error });
-    }
-
-    res.status(200).json(result.data);
-  } catch (error: any) {
-    console.error(`Error processing withdrawal request ${id}:`, error);
-    handleWithdrawalError(error, res);
-  }
-};
-
-// Player Management Handlers
->>>>>>> e6f04a9c
 export const registerPlayerToSeason = async (req: Request, res: Response) => {
   const { userId, seasonId } = req.body;
 
@@ -562,7 +451,6 @@
 
   try {
     const membership = await registerMembershipService({ userId, seasonId });
-<<<<<<< HEAD
 
     const result = {
       ...membership,
@@ -574,13 +462,6 @@
     };
 
     return res.status(201).json({ message: "User registered successfully", membership: result });
-=======
-    const result = formatMembershipResponse(membership);
-    res.status(201).json({ 
-      message: "User registered successfully", 
-      membership: result 
-    });
->>>>>>> e6f04a9c
   } catch (error: any) {
     console.error("Error registering to season:", error);
     return res.status(400).json({ error: error.message });
@@ -602,7 +483,6 @@
 
   try {
     const membership = await assignDivisionService({ membershipId, divisionId });
-<<<<<<< HEAD
 
     const result = {
       ...membership,
@@ -621,26 +501,16 @@
     };
 
     return res.status(200).json({ message: "Player assigned to division successfully", membership: result });
-=======
-    const result = formatMembershipResponse(membership);
-    res.status(200).json({ 
-      message: "Player assigned to division successfully", 
-      membership: result 
-    });
->>>>>>> e6f04a9c
   } catch (error: any) {
     console.error("Error assigning player to division:", error);
     return res.status(400).json({ error: error.message });
   }
 };
 
-<<<<<<< HEAD
 /**
  * PATCH /api/seasons/memberships/:membershipId/payment-status
  * Update payment status for a membership
  */
-=======
->>>>>>> e6f04a9c
 export const updatePaymentStatus = async (req: Request, res: Response) => {
   const { membershipId, paymentStatus } = req.body;
 
@@ -741,12 +611,12 @@
       },
     });
 
-<<<<<<< HEAD
     return res.status(200).json({ message: "Payment status updated", membership: result });
   } catch (error: any) {
     console.error("Error updating payment status:", error);
     return res.status(400).json({ error: error.message });
-=======
+  }
+};
     if (status === "APPROVED" && withdrawalRequest.partnershipId) {
       await tx.partnership.update({
         where: { id: withdrawalRequest.partnershipId },
@@ -799,7 +669,6 @@
       success: false,
       error: "Invalid data format",
     });
->>>>>>> e6f04a9c
   }
 
   return res.status(500).json({
