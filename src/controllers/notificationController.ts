--- conflicted
+++ resolved
@@ -441,23 +441,6 @@
   }
 };
 
-<<<<<<< HEAD
-// Send a test push notification (uses a real push notification template)
-export const sendTestPushNotification = async (req: Request, res: Response) => {
-  try {
-    const userId = req.user?.id;
-
-    if (!userId) {
-      return res.status(401).json({ error: 'Unauthorized' });
-    }
-
-    // Use the "League Winner" push notification template as a test
-    const testNotification = notificationTemplates.leagueLifecycle.leagueWinner('Test League');
-
-    const result = await notificationService.createNotification({
-      userIds: userId,
-      ...testNotification,
-=======
 // Send test LOCAL/IN-APP notification (creates database record only)
 export const sendTestLocalNotification = async (req: Request, res: Response) => {
   try {
@@ -510,26 +493,11 @@
       threadId,
       pairRequestId,
       withdrawalRequestId,
->>>>>>> f5453054
     });
 
     res.json({
       success: true,
       data: result,
-<<<<<<< HEAD
-      message: '🎉 Test push notification sent! Check your device.',
-      notification: {
-        title: testNotification.title,
-        message: testNotification.message,
-        isPush: testNotification.isPush,
-      },
-    });
-  } catch (error) {
-    console.error('Error sending test push notification:', error);
-    res.status(500).json({
-      success: false,
-      error: 'Failed to send test push notification',
-=======
       message: `Local notification created for ${Array.isArray(userIds) ? userIds.length : 1} user(s)`,
       type: 'LOCAL_IN_APP',
     });
@@ -610,7 +578,6 @@
     res.status(500).json({ 
       success: false,
       error: 'Failed to send push notification',
->>>>>>> f5453054
     });
   }
 };