--- conflicted
+++ resolved
@@ -19,17 +19,7 @@
 
 // Set up CORS - More permissive for development
 app.use(cors({
-<<<<<<< HEAD
   origin: ['http://localhost:3030', 'http://localhost:82', 'http://localhost:3001', 'http://localhost:8081', 'http://192.168.1.7:3001'], // Allow nginx proxy, direct access, and local IP
-=======
-  origin: [ 
-    'http://localhost:3030', 
-    'http://localhost:82', 
-    'http://localhost:3001', 
-    'http://localhost:8081',
-    'http://192.168.1.3:8081' // Add the IP address origin
-  ], // Allow nginx proxy and direct access
->>>>>>> d2bc6cb8
   credentials: true,
   methods: ['GET', 'POST', 'PUT', 'DELETE', 'OPTIONS'],
   allowedHeaders: ['Content-Type', 'Authorization', 'X-Requested-With'],
