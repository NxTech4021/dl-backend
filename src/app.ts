import express from 'express';
import cors from 'cors';
<<<<<<< HEAD
import exampleRouter from './routes/authRoute';
import onboardingRouter from './routes/onboarding';
=======
import { toNodeHandler } from 'better-auth/node';
import { auth } from './auth';
>>>>>>> ab9d6d8a

const app = express();

// This is for debugging purposes only
app.use((req, res, next) => {
  console.log('--- INCOMING REQUEST ---');
  console.log('Method:', req.method);
  console.log('URL:', req.originalUrl);
  console.log('Origin Header:', req.headers.origin);
  console.log('----------------------');
  next();
});

// Set up CORS - More permissive for development
app.use(cors({
  origin: ['http://localhost:82', 'http://localhost:3001', 'http://localhost:8081'], // Allow nginx proxy and direct access
  credentials: true,
  methods: ['GET', 'POST', 'PUT', 'DELETE', 'OPTIONS'],
  allowedHeaders: ['Content-Type', 'Authorization', 'X-Requested-With'],
}));

// According to the official Express documentation for better-auth,
// the auth handler must be mounted BEFORE express.json().
// The "/api/auth/*" pattern is recommended for Express v4.
app.all("/api/auth/*splat", toNodeHandler(auth));

// The JSON parser for any other routes you might add later.
app.use(express.json());

<<<<<<< HEAD
// Routes
app.use('/api/example', exampleRouter);
app.use('/api/onboarding', onboardingRouter);
=======
// Health check endpoint
app.get('/health', (req, res) => {
  res.json({ status: 'OK', message: 'Server is running' });
});
>>>>>>> ab9d6d8a

export default app;<|MERGE_RESOLUTION|>--- conflicted
+++ resolved
@@ -1,12 +1,8 @@
 import express from 'express';
 import cors from 'cors';
-<<<<<<< HEAD
-import exampleRouter from './routes/authRoute';
-import onboardingRouter from './routes/onboarding';
-=======
 import { toNodeHandler } from 'better-auth/node';
 import { auth } from './auth';
->>>>>>> ab9d6d8a
+import onboardingRouter from './routes/onboarding';
 
 const app = express();
 
@@ -31,20 +27,17 @@
 // According to the official Express documentation for better-auth,
 // the auth handler must be mounted BEFORE express.json().
 // The "/api/auth/*" pattern is recommended for Express v4.
-app.all("/api/auth/*splat", toNodeHandler(auth));
+app.all("/api/auth/*", toNodeHandler(auth));
 
 // The JSON parser for any other routes you might add later.
 app.use(express.json());
 
-<<<<<<< HEAD
-// Routes
-app.use('/api/example', exampleRouter);
-app.use('/api/onboarding', onboardingRouter);
-=======
 // Health check endpoint
 app.get('/health', (req, res) => {
   res.json({ status: 'OK', message: 'Server is running' });
 });
->>>>>>> ab9d6d8a
+
+// Routes
+app.use('/api/onboarding', onboardingRouter);
 
 export default app;