import express from "express";
import cors from "cors";
import { createServer } from "http";
import cookieParser from "cookie-parser";
import { socketHandler } from "./utils/socketconnection";
import { toNodeHandler } from "better-auth/node";
import { auth } from "./lib/auth";
import { socketMiddleware } from "./middlewares/socketmiddleware";
import router from "./routes/index";
import { getApiPrefix } from "./config/network";
import pino from "pino-http";
import {
  securityHeaders,
  sanitizeInput,
  preventSQLInjection,
  ipBlocker,
} from "./middlewares/security";
// Rate limiters are commented out for development
// import {
//   generalLimiter,
//   authLimiter,
//   onboardingLimiter,
// } from "./middlewares/rateLimiter";

const app = express();

app.set("trust proxy", 1);

const httpServer = createServer(app);
const io = socketHandler(httpServer);

// Apply security middlewares first
app.use(securityHeaders);
app.use(ipBlocker);
// app.use(generalLimiter); // Commented out for development
app.use(sanitizeInput);
app.use(preventSQLInjection);

// This is for debugging purposes only
app.use((req, res, next) => {
  console.log("--- INCOMING REQUEST ---");
  console.log("Method:", req.method);
  console.log("URL:", req.originalUrl);
  console.log("Origin Header:", req.headers.origin);
  console.log("----------------------");
  next();
});

// Set up CORS
app.use(
  cors({
    origin: [
      "http://localhost:3030",
      "http://localhost:82",
      "http://localhost",
      "http://localhost:3001",
      "http://localhost:8081",
      "http://192.168.1.3:3001", // Added current IP from logs
      "http://192.168.1.7:3001",
      "http://192.168.100.3:8081", // Mobile app origin
      "exp://192.168.100.3:8081", // Expo development server
      "http://192.168.100.53:8081", // Mobile app origin
      "exp://192.168.100.53:8081", // Expo development server
      "http://172.20.10.3:8081", // New mobile app origin
      "exp://172.20.10.3:8081", // New Expo development server
      "http://10.72.179.58:8081", // Previous network IP
      "exp://10.72.179.58:8081", // Previous Expo origin
      "http://10.72.180.20:8081", // Current network IP
      "exp://10.72.180.20:8081", // Current Expo origin
      "https://staging.appdevelopers.my",
    ], // Allow nginx proxy, direct access, and local IP
    credentials: true,
    methods: ["GET", "POST", "PUT", "DELETE", "OPTIONS"],
    allowedHeaders: [
      "Content-Type",
      "Authorization",
      "X-Requested-With",
      "expo-origin",
      "Cache-Control",
    ],
  })
);

// According to the official Express documentation for better-auth,
// the auth handler must be mounted BEFORE express.json().
// Express v5 requires the {*any} syntax for wildcard routes.
<<<<<<< HEAD
app.all("/api/auth/{*any}", (req, res) => {
=======
// Register auth handler for both paths to support both development and production:
// - Development: /api/auth/{*any} (direct access with /api prefix)
// - Production: /auth/{*any} (nginx strips /api prefix, forwards /auth/...)
const authHandler = (req: express.Request, res: express.Response) => {
>>>>>>> 6c2105c1
  console.log(`🔐 Auth request: ${req.method} ${req.path}`);
  try {
    void toNodeHandler(auth)(req, res);
  } catch (error) {
    console.error("❌ Auth handler error:", error);
    res.status(500).json({ error: "Authentication error" });
  }
};

// Register for both paths to work in both environments
app.all("/api/auth/{*any}", authHandler);
app.all("/auth/{*any}", authHandler);

// The JSON parser for any other routes you might add later.
app.use(express.json());
app.use(cookieParser());
app.use(pino());

app.use(socketMiddleware(io));

// Mount API routes with configurable prefix
// Development: /api, Production: "" (nginx handles /api prefix)
const apiPrefix = getApiPrefix();
console.log(`📡 API routes mounted at: ${apiPrefix || "(root)"}`);
// Only use prefix if it's not empty (development), otherwise mount at root (production)
if (apiPrefix) {
  app.use(apiPrefix, router);
} else {
  app.use(router);
}

// Health check endpoint
app.get("/health", (req, res) => {
  res.json({ status: "OK", message: "Server is running" });
});

export { httpServer, io };
export default app;<|MERGE_RESOLUTION|>--- conflicted
+++ resolved
@@ -84,14 +84,10 @@
 // According to the official Express documentation for better-auth,
 // the auth handler must be mounted BEFORE express.json().
 // Express v5 requires the {*any} syntax for wildcard routes.
-<<<<<<< HEAD
-app.all("/api/auth/{*any}", (req, res) => {
-=======
 // Register auth handler for both paths to support both development and production:
 // - Development: /api/auth/{*any} (direct access with /api prefix)
 // - Production: /auth/{*any} (nginx strips /api prefix, forwards /auth/...)
 const authHandler = (req: express.Request, res: express.Response) => {
->>>>>>> 6c2105c1
   console.log(`🔐 Auth request: ${req.method} ${req.path}`);
   try {
     void toNodeHandler(auth)(req, res);
