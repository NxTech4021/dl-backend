--- conflicted
+++ resolved
@@ -32,11 +32,8 @@
     "http://localhost:3001", // Backend's direct port
     "http://localhost:8081",
     "http://192.168.100.48:8081",
-<<<<<<< HEAD
     "http://192.168.1.7:3001", // Your local IP
-=======
     "http://192.168.1.3:8081", // Add the current IP address origin
->>>>>>> d2bc6cb8
   ],
 
   socialProviders: {
